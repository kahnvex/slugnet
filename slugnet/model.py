import numpy as np

from tabulate import tabulate
from tqdm import tqdm, trange

from slugnet.optimizers import SGD
from slugnet.loss import BinaryCrossEntropy
from sklearn.model_selection import train_test_split


class Model(object):
    """
    Models implement functionality for fitting neural networks and
    making predictions.
    """
<<<<<<< HEAD
    def __init__(self, lr=0.1, n_epoch=400000, batch_size=32, layers=None,
                 optimizer=SGD(), loss=BinaryCrossEntropy(),
                 validation_split=0.2, metrics=['loss'], progress=True,
                 log_interval=1):
        self.layers = layers if layers else []
=======
    def __init__(self, lr=0.1, n_epoch=400000, batch_size=32, layers=[],
                 optimizer=SGD(), loss=BinaryCrossEntropy(),
                 validation_split=0.2, metrics=['loss'], progress=True):
        self.layers = layers
>>>>>>> ad1fbd1c
        self.lr = lr
        self.n_epoch = n_epoch
        self.optimizer = optimizer
        self.loss = loss
        self.batch_size = batch_size
        self.validation_split = validation_split
        self.metrics = metrics
        self.progress = progress
        self.log_interval = log_interval

    def add_layer(self, layer):
        self.layers.append(layer)

    def get_n_output(self):
        out_layer = self.layers[-1]
        ind, outd = out_layer.shape

        return outd

    def feedforward(self, X):
        for layer in self.layers:
            X = layer.call(X)

        return X

    def backpropogation(self, grad):
        for layer in self.layers[::-1]:
            grad = layer.backprop(grad)

    def get_metrics(self, yh, y):
        metrics = {}

        if 'loss' in self.metrics:
            metrics['loss'] = self.loss.forward(yh, y)

        if 'accuracy' in self.metrics:
            metrics['accuracy'] = self.accuracy(yh, y)

        return metrics

    def init_predictions(self):
        outd = self.get_n_output()
        self.metrics_dict = {
            'yh': np.empty(dtype=np.float64, shape=(0, outd)),
            'y': np.empty(dtype=np.int, shape=(0, outd))
        }

    def log_metrics(self, metrics, epoch):
        validation = 'val' in metrics
        header = ['run', 'epoch'] + self.metrics
        train, val = ['train', epoch], ['validation', epoch]

        for metric_name in self.metrics:
            train.append(metrics['train'][metric_name])
            if validation:
                val.append(metrics['val'][metric_name])

        if validation:
            tqdm.write(tabulate([train, val], header, tablefmt='grid'))
        else:
            tqdm.write(tabulate([train], header, tablefmt='grid'))

    def stash_predictions(self, yh, y):
        yh_concat = [self.metrics_dict['yh'], yh]
        y_concat = [self.metrics_dict['y'], y]

        self.metrics_dict['yh'] = np.concatenate(yh_concat)
        self.metrics_dict['y'] = np.concatenate(y_concat)

    def get_predictions(self):
        return self.metrics_dict['yh'], self.metrics_dict['y']

    def accuracy(self, yh, y):
        if len(y.shape) == 1 or (len(y.shape) == 2 and y.shape[1] == 1):
            yh = np.rint(yh)
            acc = yh == y
        else:
            y_predicts = np.argmax(yh, axis=1)
            y_targets = np.argmax(y, axis=1)
            acc = y_predicts == y_targets

        return np.mean(acc)

    def fit(self, X, y):
        """
        Train the model given samples :code:`X` and labels or values :code`y`.
        """

        X_train, X_test, Y_train, Y_test = train_test_split(
            X, y, test_size=self.validation_split)
        n_samples = X_train.shape[0]

        epoch_iter = trange(self.n_epoch, total=self.n_epoch,
                            disable=not self.progress)

        for epoch in epoch_iter:
            epoch_iter.set_description('Epoch %s' % epoch)
            self.init_predictions()

            for batch in range(n_samples // self.batch_size):
                batch_start = self.batch_size * batch
                batch_end = batch_start + self.batch_size
                X_mb = X_train[batch_start:batch_end]
                y_mb = Y_train[batch_start:batch_end]
                yhi = self.feedforward(X_mb)
                grad = self.loss.backward(yhi, y_mb)
                self.backpropogation(grad)
                params = []
                grads = []

                for layer in self.layers:
                    params += layer.get_params()
                    grads += layer.get_grads()
                self.optimizer.update(params, grads)
                self.stash_predictions(yhi, y_mb)

            metrics = {}
            train_yh, train_y = self.get_predictions()
            metrics['train'] = self.get_metrics(train_yh, train_y)

            if self.validation_split > 0:
                val_yh = self.feedforward(X_test)
                metrics['val'] = self.get_metrics(val_yh, Y_test)
<<<<<<< HEAD

            if epoch % self.log_interval == 0:
                self.log_metrics(metrics, epoch)

        return metrics
=======
            self.log_metrics(metrics, epoch)
>>>>>>> ad1fbd1c


    def transform(self, X):
        """
        Predict the labels or values of some input matrix :code:`X`.
        """
        return self.feedforward(X)[0]<|MERGE_RESOLUTION|>--- conflicted
+++ resolved
@@ -13,18 +13,11 @@
     Models implement functionality for fitting neural networks and
     making predictions.
     """
-<<<<<<< HEAD
     def __init__(self, lr=0.1, n_epoch=400000, batch_size=32, layers=None,
                  optimizer=SGD(), loss=BinaryCrossEntropy(),
                  validation_split=0.2, metrics=['loss'], progress=True,
                  log_interval=1):
         self.layers = layers if layers else []
-=======
-    def __init__(self, lr=0.1, n_epoch=400000, batch_size=32, layers=[],
-                 optimizer=SGD(), loss=BinaryCrossEntropy(),
-                 validation_split=0.2, metrics=['loss'], progress=True):
-        self.layers = layers
->>>>>>> ad1fbd1c
         self.lr = lr
         self.n_epoch = n_epoch
         self.optimizer = optimizer
@@ -148,15 +141,11 @@
             if self.validation_split > 0:
                 val_yh = self.feedforward(X_test)
                 metrics['val'] = self.get_metrics(val_yh, Y_test)
-<<<<<<< HEAD
 
             if epoch % self.log_interval == 0:
                 self.log_metrics(metrics, epoch)
 
         return metrics
-=======
-            self.log_metrics(metrics, epoch)
->>>>>>> ad1fbd1c
 
 
     def transform(self, X):
